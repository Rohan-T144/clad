--- conflicted
+++ resolved
@@ -152,8 +152,7 @@
             m_DiffPlan.push_back(FDI);
         }
         // We need to find our 'special' diff annotated such:
-<<<<<<< HEAD
-        // diff(...) __attribute__((annotate("D")))
+        // clad::differentiate(...) __attribute__((annotate("D")))
         else if (const AnnotateAttr* A = FD->getAttr<AnnotateAttr>())
           if (A->getAnnotation().equals("D")) {
             DeclRefExpr* DRE = 0;
@@ -161,25 +160,6 @@
             // Handle the case of function.
             if (ImplicitCastExpr* ICE = dyn_cast<ImplicitCastExpr>(E->getArg(0))){
               DRE = dyn_cast<DeclRefExpr>(ICE->getSubExpr());
-=======
-        // clad(...) __attribute__((annotate("D")))
-        else if (const AnnotateAttr* A = FD->getAttr<AnnotateAttr>()) {
-          if (A->getAnnotation().equals("D"))
-            if (ImplicitCastExpr* ICE
-                = dyn_cast<ImplicitCastExpr>(E->getArg(0))) {
-              if (DeclRefExpr* DRE = dyn_cast<DeclRefExpr>(ICE->getSubExpr())) {
-                assert(isa<FunctionDecl>(DRE->getDecl()) && "Must not happen.");
-
-                // We know that is *our* diff function.
-                FunctionDecl* cand = cast<FunctionDecl>(DRE->getDecl());
-                ParmVarDecl* candPVD = getIndependentArg(E->getArg(1), cand);
-                FunctionDeclInfo FDI(cand, candPVD);
-                m_TopMostFDI = &FDI;
-                TraverseDecl(FD);
-                m_TopMostFDI = 0;
-                m_DiffPlan.push_back(FDI);
-              }
->>>>>>> 771a80ee
             }
             // Handle the case of member function.
             else if (UnaryOperator* UnOp = dyn_cast<UnaryOperator>(E->getArg(0))){
